--- conflicted
+++ resolved
@@ -22,15 +22,9 @@
     #[serde(deserialize_with = "deser_signature")]
     pub signature: Signature,
     #[serde(deserialize_with = "deser_signed_msg_type")]
-<<<<<<< HEAD
     pub message: SignedOrderType,
-    #[serde(deserialize_with = "base58_to_array", default = "Default::default")]
-    pub signing_authority: [u8; 32],
-=======
-    pub message: SignedMsgType,
     #[serde(deserialize_with = "deser_pubkey", default = "Default::default")]
     pub signing_authority: Pubkey,
->>>>>>> f4494a39
 }
 
 impl IncomingSignedMessage {
