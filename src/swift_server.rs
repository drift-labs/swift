--- conflicted
+++ resolved
@@ -18,13 +18,8 @@
     event_subscriber::PubsubClient,
     math::account_list_builder::AccountsListBuilder,
     types::{
-<<<<<<< HEAD
         errors::ErrorCode, Context, MarketId, MarketType, OrderParams, OrderType,
-        SignedMsgOrderParamsMessage,
-=======
-        errors::ErrorCode, Context, MarketType, OrderParams, OrderType, SdkError,
         SignedMsgOrderParamsMessage, VersionedMessage, VersionedTransaction,
->>>>>>> 9c4bed27
     },
     DriftClient, RpcClient, Wallet,
 };
@@ -35,13 +30,7 @@
     util::Timeout,
 };
 use redis::AsyncCommands;
-<<<<<<< HEAD
-use solana_sdk::{pubkey::Pubkey, signature::Keypair};
-=======
-use solana_rpc_client_api::{
-    client_error::{self, Error as ClientError},
-    config::RpcSimulateTransactionConfig,
-};
+use solana_rpc_client_api::config::RpcSimulateTransactionConfig;
 use solana_sdk::{
     hash::Hash,
     message::v0::Message,
@@ -49,7 +38,6 @@
     signature::{Keypair, Signature},
     signer::Signer,
 };
->>>>>>> 9c4bed27
 use tower_http::cors::{Any, CorsLayer};
 
 use crate::{
