--- conflicted
+++ resolved
@@ -38,13 +38,8 @@
 redis = { version = "0.27", features = ["tokio-comp", "tokio-native-tls-comp", "tls"] }
 serde = { version = "1.0", features = ["derive"] }
 serde_json = "1.0.127"
-<<<<<<< HEAD
-solana-sdk = "2"
-solana-rpc-client-api = "2"
-=======
 solana-rpc-client-api = "2.1"
 solana-sdk = "2.1"
->>>>>>> ea4597bd
 tokio = { version = "1.0", features = ["full"] }
 # fork with Ws compression enabled
 tokio-tungstenite = { git = "https://github.com/drift-labs/tokio-tungstenite", features = ["native-tls"] }
