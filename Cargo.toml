--- conflicted
+++ resolved
@@ -26,11 +26,7 @@
 clap = { version = "4.0", features = ["derive"] }
 dashmap = "6.1.0"
 dotenv = "0.15.0"
-<<<<<<< HEAD
-drift-rs = { git = "https://github.com/drift-labs/drift-rs.git" , rev = "8988d87f97e7c47296dd19d61fdb7a7971e32d85" }
-=======
 drift-rs = { git = "https://github.com/drift-labs/drift-rs.git", rev = "a39fe7c" }
->>>>>>> 704c9391
 ed25519-dalek = "1.0.1"
 env_logger = "0.11"
 faster-hex = "0.10.0"
